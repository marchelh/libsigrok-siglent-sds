--- conflicted
+++ resolved
@@ -216,7 +216,6 @@
 {
 	struct dev_context *devc;
 	struct sr_channel *ch;
-	const char *s;
 
 	if (!(devc = sdi->priv))
 		return SR_ERR;
@@ -225,12 +224,6 @@
 
 	sr_dbg("Starting reading data from channel %d.", ch->index + 1);
 
-<<<<<<< HEAD
-	s = (ch->type == SR_CHANNEL_LOGIC) ? "D%d:WF?" : "C%d:WF? ALL";
-	if (sr_scpi_send(sdi->conn, s, ch->index + 1) != SR_OK)
-		return SR_ERR;
-	siglent_sds_set_wait_event(devc, WAIT_NONE);
-=======
 	switch (devc->model->series->protocol) {
 	case NON_SPO_MODEL:
 	case SPO_MODEL:
@@ -247,7 +240,6 @@
 		siglent_sds_set_wait_event(devc, WAIT_NONE);
 		break;
 	}
->>>>>>> 90507f79
 
 	siglent_sds_set_wait_event(devc, WAIT_BLOCK);
 
@@ -269,12 +261,8 @@
 	long data_length = 0;
 
 	/* Read header from device. */
-<<<<<<< HEAD
-	ret = sr_scpi_read_data(scpi, buf, SIGLENT_HEADER_SIZE);
-=======
 	ret = sr_scpi_read_data(scpi, buf,
 							SIGLENT_HEADER_SIZE);
->>>>>>> 90507f79
 	if (ret < SIGLENT_HEADER_SIZE) {
 		sr_err("Read error while reading data header.");
 		return SR_ERR;
@@ -286,10 +274,7 @@
 	/* Parse WaveDescriptor header. */
 	memcpy(&desc_length, buf + 36, 4); /* Descriptor block length */
 	memcpy(&data_length, buf + 60, 4); /* Data block length */
-<<<<<<< HEAD
-=======
-
->>>>>>> 90507f79
+
 
 	devc->block_header_size = desc_length + 15;
 	devc->num_samples = data_length;
@@ -353,10 +338,7 @@
 	len = 0;
 
 	if (devc->num_block_bytes == 0) {
-<<<<<<< HEAD
-=======
-
->>>>>>> 90507f79
+
 		if (devc->memory_depth >= 14000000) {
 			sr_err("Device memory depth is set to 14Mpts, so please be patient.");
 			g_usleep(4900000); /* Sleep for large memory set. */
@@ -379,10 +361,7 @@
 		devc->num_block_read = 0;
 	}
 
-<<<<<<< HEAD
-=======
-
->>>>>>> 90507f79
+
 	if (len == -1) {
 		sr_err("Read error, aborting capture.");
 		packet.type = SR_DF_FRAME_END;
