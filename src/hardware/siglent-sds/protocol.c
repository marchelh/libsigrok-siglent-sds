--- conflicted
+++ resolved
@@ -110,13 +110,7 @@
 		 * to get encoded? This needs review, and adjustment.
 		 */
 		} while (out != DEVICE_STATE_TRIG_RDY || out != DEVICE_STATE_DATA_TRIG_RDY || out != DEVICE_STATE_STOPPED);
-<<<<<<< HEAD
-
-		sr_dbg("Device triggered.");
-
-=======
 		sr_dbg("Device triggerd");
->>>>>>> 8caa758f
 		siglent_sds_set_wait_event(devc, WAIT_NONE);
 	}
 
@@ -224,7 +218,6 @@
 			if (out == DEVICE_STATE_TRIG_RDY) {
 				siglent_sds_set_wait_event(devc, WAIT_TRIGGER);
 			} else if (out == DEVICE_STATE_DATA_TRIG_RDY) {
-<<<<<<< HEAD
 				sr_spew("Device triggered.");
 				siglent_sds_set_wait_event(devc, WAIT_BLOCK);
 				return SR_OK;
@@ -259,57 +252,6 @@
 			siglent_sds_set_wait_event(devc, WAIT_STOP);
 		}
 		break;
-	case ESERIES:
-		if (devc->data_source == DATA_SOURCE_SCREEN) {
-			char *buf;
-			int out;
-
-			sr_dbg("Starting data capture for active frameset %" PRIu64 " of %" PRIu64,
-				devc->num_frames + 1, devc->limit_frames);
-			if (siglent_sds_config_set(sdi, "ARM") != SR_OK)
-				return SR_ERR;
-			if (sr_scpi_get_string(sdi->conn, ":INR?", &buf) != SR_OK)
-				return SR_ERR;
-			sr_atoi(buf, &out);
-			if (out == DEVICE_STATE_TRIG_RDY) {
-				siglent_sds_set_wait_event(devc, WAIT_TRIGGER);
-			} else if (out == DEVICE_STATE_DATA_TRIG_RDY) {
-=======
->>>>>>> 8caa758f
-				sr_spew("Device triggered.");
-				siglent_sds_set_wait_event(devc, WAIT_BLOCK);
-				return SR_OK;
-			} else {
-				sr_spew("Device did not enter ARM mode.");
-				return SR_ERR;
-			}
-		} else { /* TODO: Implement history retrieval. */
-			unsigned int framecount;
-			char buf[200];
-			int ret;
-
-			sr_dbg("Starting data capture for history frameset.");
-			if (siglent_sds_config_set(sdi, "FPAR?") != SR_OK)
-				return SR_ERR;
-			ret = sr_scpi_read_data(sdi->conn, buf, 200);
-			if (ret < 0) {
-				sr_err("Read error while reading data header.");
-				return SR_ERR;
-			}
-			memcpy(&framecount, buf + 40, 4);
-			if (devc->limit_frames > framecount)
-				sr_err("Frame limit higher than frames in buffer of device!");
-			else if (devc->limit_frames == 0)
-				devc->limit_frames = framecount;
-			sr_dbg("Starting data capture for history frameset %" PRIu64 " of %" PRIu64,
-				devc->num_frames + 1, devc->limit_frames);
-			if (siglent_sds_config_set(sdi, "FRAM %i", devc->num_frames + 1) != SR_OK)
-				return SR_ERR;
-			if (siglent_sds_channel_start(sdi) != SR_OK)
-				return SR_ERR;
-			siglent_sds_set_wait_event(devc, WAIT_STOP);
-		}
-		break;
 	case NON_SPO_MODEL:
 		siglent_sds_set_wait_event(devc, WAIT_TRIGGER);
 		break;
@@ -329,20 +271,11 @@
 
 	ch = devc->channel_entry->data;
 
-<<<<<<< HEAD
-	sr_dbg("Start reading data from channel %s.", ch->name);
-=======
-
->>>>>>> 8caa758f
+
 
 	switch (devc->model->series->protocol) {
 	case NON_SPO_MODEL:
 	case SPO_MODEL:
-<<<<<<< HEAD
-		s = (ch->type == SR_CHANNEL_LOGIC) ? "D%d:WF?" : "C%d:WF? ALL";
-		if (sr_scpi_send(sdi->conn, s, ch->index + 1) != SR_OK)
-			return SR_ERR;
-=======
 
 
 		if (ch->type == SR_CHANNEL_LOGIC) {
@@ -355,15 +288,11 @@
 				ch->index + 1) != SR_OK)
 				return SR_ERR;
 		}
->>>>>>> 8caa758f
 		siglent_sds_set_wait_event(devc, WAIT_NONE);
 		break;
 	case ESERIES:
 		if (ch->type == SR_CHANNEL_ANALOG) {
-<<<<<<< HEAD
-=======
 			sr_dbg("Start reading data from channel %s.", ch->name);
->>>>>>> 8caa758f
 			if (sr_scpi_send(sdi->conn, "C%d:WF? ALL",
 				ch->index + 1) != SR_OK)
 				return SR_ERR;
@@ -374,10 +303,7 @@
 		siglent_sds_set_wait_event(devc, WAIT_BLOCK);
 		break;
 	}
-<<<<<<< HEAD
-=======
-
->>>>>>> 8caa758f
+
 
 	devc->num_channel_bytes = 0;
 	devc->num_header_bytes = 0;
@@ -420,20 +346,6 @@
 	return ret;
 }
 
-<<<<<<< HEAD
-static int siglent_sds_get_digital(const struct sr_dev_inst *sdi, struct sr_channel *ch)
-{
-	struct sr_scpi_dev_inst *scpi = sdi->conn;
-	struct dev_context *devc = sdi->priv;
-	GArray *tmp_samplebuf; /* Temp buffer while iterating over the scope samples */
-	char *buf = (char *)devc->buffer; /* Buffer from scope */
-	uint8_t tmp_value; /* Holding temp value from data */
-	GArray *data_low_channels, *data_high_channels, *buffdata;
-	GSList *l;
-	gboolean low_channels; /* Lower channels enabled */
-	gboolean high_channels; /* Higher channels enabled */
-	int len, channel_index;
-=======
 static int siglent_sds_get_digital(const struct sr_dev_inst *sdi, struct sr_channel *ch){
 	struct sr_scpi_dev_inst *scpi = sdi->conn;
 	struct dev_context *devc = sdi->priv;
@@ -448,7 +360,6 @@
 	gboolean high_channels;				// Higher channels enabled
 	int len;
 	int channel_index;
->>>>>>> 8caa758f
 	long samples_index;
 
 	len = 0;
@@ -457,60 +368,17 @@
 	high_channels = FALSE;
 	data_low_channels = g_array_new(FALSE, TRUE, sizeof(uint8_t));
 	data_high_channels = g_array_new(FALSE, TRUE, sizeof(uint8_t));
-<<<<<<< HEAD
-
-=======
->>>>>>> 8caa758f
 	for (l = sdi->channels; l; l = l->next) {
 		ch = l->data;
 		samples_index = 0;
 		if (ch->type == SR_CHANNEL_LOGIC) {
-<<<<<<< HEAD
-			if (ch->enabled) {
-				if (sr_scpi_send(sdi->conn, "D%d:WF? DAT2", ch->index) != SR_OK)
-=======
 			if (ch->enabled){
 				if (sr_scpi_send(sdi->conn, "D%d:WF? DAT2",
 					ch->index) != SR_OK)
->>>>>>> 8caa758f
 					return SR_ERR;
 				if (sr_scpi_read_begin(scpi) != SR_OK)
 					return TRUE;
 				len = sr_scpi_read_data(scpi, buf, -1);
-<<<<<<< HEAD
-				if (len < 0)
-					return TRUE;
-				len -= 15;
-				buffdata = g_array_sized_new(FALSE, FALSE, sizeof(uint8_t), len);
-				buf += 15; /* Skipping the data header. */
-				g_array_append_vals(buffdata, buf, len);
-				tmp_samplebuf = g_array_sized_new(FALSE, FALSE, sizeof(uint8_t), len); /* New temp buffer. */
-				for (uint64_t cur_sample_index = 0; cur_sample_index < devc->memory_depth_digital; cur_sample_index++) {
-					char sample = (char)g_array_index(buffdata, uint8_t, cur_sample_index);
-					for (int ii = 0; ii < 8; ii++, sample >>= 1) {
-						if (ch->index < 8) {
-							channel_index = ch->index;
-							if (data_low_channels->len <= samples_index) {
-								tmp_value = 0; /* New sample. */
-								low_channels = TRUE; /* We have at least one enabled low channel. */
-							} else {
-								/* Get previous stored sample from low channel buffer. */
-								tmp_value = g_array_index(data_low_channels, uint8_t, samples_index);
-							}
-						} else {
-							channel_index = ch->index - 8;
-							if (data_high_channels->len <= samples_index) {
-								tmp_value = 0; /* New sample. */
-								high_channels = TRUE; /* We have at least one enabled high channel. */
-							} else {
-								/* Get previous stored sample from high channel buffer. */
-								tmp_value = g_array_index(data_high_channels, uint8_t, samples_index);
-							}
-						}
-						/* Check if the current scope sample bit is set. */
-						if (sample & 0x1)
-							tmp_value |= 1UL << channel_index; /* Set current scope sample bit based on channel index. */
-=======
 				if(len<0)
 					return TRUE;
 				len = len -15;
@@ -544,18 +412,13 @@
 						if (sample & 0x1) {
 							tmp_value |= 1UL << channel_index; // Set current scope sample bit based on channel index
 						}
->>>>>>> 8caa758f
 						g_array_append_val(tmp_samplebuf, tmp_value);
 						samples_index++;
 					}
 				}
 
 				/* Clear the buffers to prepare for the new samples */
-<<<<<<< HEAD
-				if (ch->index < 8) {
-=======
 				if(ch->index < 8){
->>>>>>> 8caa758f
 					g_array_free(data_low_channels, FALSE);
 					data_low_channels = g_array_new(FALSE, FALSE, sizeof(uint8_t));
 				} else {
@@ -563,15 +426,6 @@
 					data_high_channels = g_array_new(FALSE, FALSE, sizeof(uint8_t));
 				}
 
-<<<<<<< HEAD
-				/* Storing the converted temp values from the the scope into the buffers. */
-				for (long index = 0; index < tmp_samplebuf->len; index++) {
-					uint8_t value = g_array_index(tmp_samplebuf, uint8_t, index);
-					if (ch->index < 8)
-						g_array_append_val(data_low_channels, value);
-					else
-						g_array_append_val(data_high_channels, value);
-=======
 				/* Storing the converted temp values from the the scope into the buffers */
 				for (long index = 0; index < tmp_samplebuf->len;++index){
 					uint8_t value = g_array_index(tmp_samplebuf, uint8_t, index);
@@ -580,7 +434,6 @@
 					} else {
 						g_array_append_val(data_high_channels,value);
 					}
->>>>>>> 8caa758f
 				}
 				g_array_free(tmp_samplebuf, TRUE);
 				g_array_free(buffdata, TRUE);
@@ -588,31 +441,6 @@
 		}
 	}
 
-<<<<<<< HEAD
-	/* Combining the lower and higher channel buffers into one buffer for sigrok. */
-	devc->dig_buffer = g_array_new(FALSE, FALSE, sizeof(uint8_t));
-	for (uint64_t index = 0; index < devc->memory_depth_digital; index++) {
-		uint8_t value;
-		if (low_channels) {
-			value = g_array_index(data_low_channels, uint8_t, index);
-			g_array_append_val(devc->dig_buffer, value);
-		} else {
-			value = 0;
-			g_array_append_val(devc->dig_buffer, value);
-		}
-		if (high_channels) {
-			value = g_array_index(data_high_channels, uint8_t, index);
-			g_array_append_val(devc->dig_buffer, value);
-		} else {
-			value = 0;
-			g_array_append_val(devc->dig_buffer, value);
-		}
-	}
-
-	g_array_free(data_low_channels, TRUE);
-	g_array_free(data_high_channels, TRUE);
-
-=======
 	/* Combining the lower and higher channel buffers into one buffer for sigrok */
 	devc->dig_buffer = g_array_new(FALSE, FALSE, sizeof(uint8_t));
 	for (uint64_t index = 0; index < devc->memory_depth_digital;++index){
@@ -634,7 +462,6 @@
 	}
 	g_array_free(data_low_channels, TRUE);
 	g_array_free(data_high_channels, TRUE);
->>>>>>> 8caa758f
 	return len;
 }
 
@@ -652,11 +479,7 @@
 	struct sr_channel *ch;
 	int len, i;
 	float wait;
-<<<<<<< HEAD
-	gboolean read_complete = FALSE;
-=======
 	gboolean read_complete = false;
->>>>>>> 8caa758f
 
 	(void)fd;
 
@@ -697,18 +520,6 @@
 
 	ch = devc->channel_entry->data;
 	len = 0;
-<<<<<<< HEAD
-
-	if (ch->type == SR_CHANNEL_ANALOG) {
-		if (devc->num_block_bytes == 0) {
-			/* Wait for the device to fill its output buffers. */
-			switch (devc->model->series->protocol) {
-			case NON_SPO_MODEL:
-			case SPO_MODEL:
-				/* The older models need more time to prepare the the output buffers due to CPU speed. */
-				wait = (devc->memory_depth_analog * 2.5);
-				sr_dbg("Waiting %.f0 ms for device to prepare the output buffers", wait / 1000);
-=======
 	if (ch->type == SR_CHANNEL_ANALOG) {
 		if (devc->num_block_bytes == 0) {
 			/* Wait for the device to fill its output buffers. */
@@ -718,25 +529,16 @@
 				// The older models need more time to prepare the the output buffers due to CPU speed.
 				wait = (devc->memory_depth_analog * 2.5); // + 1000000;
 				sr_dbg("Waiting %.f0 msecs for device to prepare the output buffers", wait/1000 );
->>>>>>> 8caa758f
 				g_usleep(wait);
 				if (sr_scpi_read_begin(scpi) != SR_OK)
 					return TRUE;
 				break;
 			case ESERIES:
-<<<<<<< HEAD
-				/* The newer models (ending with the E) have faster CPUs but still need time when a slow timebase is selected. */
-				if (sr_scpi_read_begin(scpi) != SR_OK)
-					return TRUE;
-				wait = ((devc->timebase * devc->model->series->num_horizontal_divs) * 100000);
-				sr_dbg("Waiting %.f0 ms for device to prepare the output buffers", wait / 1000);
-=======
 				// The newer models (ending with the E) have faster CPU's but still need time when a slow timebase is selected.
 				if (sr_scpi_read_begin(scpi) != SR_OK)
 					return TRUE;
 				wait = ((devc->timebase * devc->model->series->num_horizontal_divs) * 100000);
 				sr_dbg("Waiting %.f0 msecs for device to prepare the output buffers", wait/1000);
->>>>>>> 8caa758f
 				g_usleep(wait);
 				break;
 			}
@@ -756,10 +558,7 @@
 			devc->num_block_bytes = len;
 			devc->num_block_read = 0;
 
-<<<<<<< HEAD
-=======
-
->>>>>>> 8caa758f
+
 			if (len == -1) {
 				sr_err("Read error, aborting capture.");
 				packet.type = SR_DF_FRAME_END;
@@ -767,27 +566,15 @@
 				sdi->driver->dev_acquisition_stop(sdi);
 				return TRUE;
 			}
-<<<<<<< HEAD
-
-			do {
-				read_complete = FALSE;
-				if (devc->num_block_bytes > devc->num_samples) {
-					/* We received all data as one block. */
-=======
 			do {
 				read_complete=false;
 				if (devc->num_block_bytes > devc->num_samples) {
 					/* We received all data as one block */
->>>>>>> 8caa758f
 					/* Offset the data block buffer past the IEEE header and description header. */
 					devc->buffer += devc->block_header_size;
 					len = devc->num_samples;
 				} else {
-<<<<<<< HEAD
-					sr_dbg("Requesting: %li bytes.", devc->num_samples - devc->num_block_bytes);
-=======
 					sr_dbg("Requesting: %li bytes.", devc->num_samples-devc->num_block_bytes);
->>>>>>> 8caa758f
 					len = sr_scpi_read_data(scpi, (char *)devc->buffer, devc->num_samples-devc->num_block_bytes);
 					if (len == -1) {
 						sr_err("Read error, aborting capture.");
@@ -796,11 +583,7 @@
 						sdi->driver->dev_acquisition_stop(sdi);
 						return TRUE;
 					}
-<<<<<<< HEAD
-					devc->num_block_read++;
-=======
 					devc->num_block_read += 1;
->>>>>>> 8caa758f
 					devc->num_block_bytes += len;
 				}
 				sr_dbg("Received block: %i, %d bytes.", devc->num_block_read, len);
@@ -840,11 +623,7 @@
 					sr_dbg("Transfer has been completed.");
 					devc->num_header_bytes = 0;
 					devc->num_block_bytes = 0;
-<<<<<<< HEAD
-					read_complete = TRUE;
-=======
 					read_complete = true;
->>>>>>> 8caa758f
 					if (!sr_scpi_read_complete(scpi)) {
 						sr_err("Read should have been completed.");
 						packet.type = SR_DF_FRAME_END;
@@ -858,10 +637,6 @@
 						devc->num_block_bytes, devc->num_samples);
 				}
 			} while (!read_complete);
-<<<<<<< HEAD
-
-=======
->>>>>>> 8caa758f
 			if (devc->channel_entry->next) {
 				/* We got the frame for this channel, now get the next channel. */
 				devc->channel_entry = devc->channel_entry->next;
@@ -885,11 +660,7 @@
 			}
 		}
 	} else {
-<<<<<<< HEAD
-		if (!siglent_sds_get_digital(sdi, ch))
-=======
 		if(!siglent_sds_get_digital(sdi, ch))
->>>>>>> 8caa758f
 			return TRUE;
 		logic.length = devc->dig_buffer->len;
 		logic.unitsize = 2;
@@ -900,10 +671,6 @@
 		packet.type = SR_DF_FRAME_END;
 		sr_session_send(sdi, &packet);
 		sdi->driver->dev_acquisition_stop(sdi);
-<<<<<<< HEAD
-
-=======
->>>>>>> 8caa758f
 		if (++devc->num_frames == devc->limit_frames) {
 			/* Last frame, stop capture. */
 			sdi->driver->dev_acquisition_stop(sdi);
@@ -917,19 +684,10 @@
 			sr_session_send(sdi, &packet);
 		}
 	}
-<<<<<<< HEAD
-
-	// sr_session_send(sdi, &packet);
-	// packet.type = SR_DF_FRAME_END;
-	// sr_session_send(sdi, &packet);
-	// sdi->driver->dev_acquisition_stop(sdi);
-
-=======
 	//sr_session_send(sdi, &packet);
 	//packet.type = SR_DF_FRAME_END;
 	//sr_session_send(sdi, &packet);
 	//sdi->driver->dev_acquisition_stop(sdi);
->>>>>>> 8caa758f
 	return TRUE;
 }
 
@@ -1048,29 +806,14 @@
 	/* TODO: Horizontal trigger position. */
 	response = "";
 	trigger_pos = 0;
-<<<<<<< HEAD
-	// if (sr_scpi_get_string(sdi->conn, g_strdup_printf("%s:TRDL?", devc->trigger_source), &response) != SR_OK)
-	// 	return SR_ERR;
-	// len = strlen(response);
-=======
 	//if (sr_scpi_get_string(sdi->conn, g_strdup_printf("%s:TRDL?", devc->trigger_source), &response) != SR_OK)
 	//	return SR_ERR;
 	//len = strlen(response);
->>>>>>> 8caa758f
 	len = strlen(tokens[4]);
 	if (!g_ascii_strcasecmp(tokens[4] + (len - 2), "us")) {
 		trigger_pos = atof(tokens[4]) / SR_GHZ(1);
 		sr_dbg("Current trigger position us %s.", tokens[4] );
 	} else if (!g_ascii_strcasecmp(tokens[4] + (len - 2), "ns")) {
-<<<<<<< HEAD
-		trigger_pos = atof(tokens[4]) / SR_MHZ(1);
-		sr_dbg("Current trigger position ms %s.", tokens[4] );
-	} else if (!g_ascii_strcasecmp(tokens[4] + (len - 2), "ms")) {
-		trigger_pos = atof(tokens[4]) / SR_KHZ(1);
-		sr_dbg("Current trigger position ns %s.", tokens[4] );
-	} else if (!g_ascii_strcasecmp(tokens[4] + (len - 2), "s")) {
-		trigger_pos = atof(tokens[4]);
-=======
 		trigger_pos = atof(tokens[4] ) / SR_MHZ(1);
 		sr_dbg("Current trigger position ms %s.", tokens[4] );
 	} else if (!g_ascii_strcasecmp(tokens[4] + (len - 2), "ms")) {
@@ -1078,7 +821,6 @@
 		sr_dbg("Current trigger position ns %s.", tokens[4] );
 	} else if (!g_ascii_strcasecmp(tokens[4] + (len - 2), "s")) {
 		trigger_pos = atof(tokens[4] );
->>>>>>> 8caa758f
 		sr_dbg("Current trigger position s %s.", tokens[4] );
 	};
 	devc->horiz_triggerpos = trigger_pos;
@@ -1093,13 +835,8 @@
 		return SR_ERR;
 	sr_dbg("Current trigger slope: %s.", devc->trigger_slope);
 
-<<<<<<< HEAD
-	/* Trigger level, only when analog channel. */
-	if (g_str_has_prefix(tokens[2], "C")) {
-=======
 	/* Trigger level, only when analog channel */
 	if(g_str_has_prefix(tokens[2], "C")){
->>>>>>> 8caa758f
 		cmd = g_strdup_printf("%s:TRLV?", devc->trigger_source);
 		res = sr_scpi_get_float(sdi->conn, cmd, &devc->trigger_level);
 		g_free(cmd);
@@ -1107,10 +844,6 @@
 			return SR_ERR;
 		sr_dbg("Current trigger level: %g.", devc->trigger_level);
 	}
-<<<<<<< HEAD
-
-=======
->>>>>>> 8caa758f
 	return SR_OK;
 }
 
@@ -1171,23 +904,14 @@
 		if (res != SR_OK)
 			return SR_ERR;
 		if (g_strstr_len(sample_points_string, -1, "Mpts") != NULL) {
-<<<<<<< HEAD
-			sample_points_string[strlen(sample_points_string) - 4] = '\0';
-=======
 			sample_points_string[strlen(sample_points_string) -4] = '\0';
->>>>>>> 8caa758f
 			if (sr_atof_ascii(sample_points_string, &fvalue) != SR_OK) {
 				sr_dbg("Invalid float converted from scope response.");
 				return SR_ERR;
 			}
 			samplerate_scope = fvalue * 1000000;
-<<<<<<< HEAD
-		} else if (g_strstr_len(sample_points_string, -1, "Kpts") != NULL) {
-			sample_points_string[strlen(sample_points_string) - 4] = '\0';
-=======
 		} else if (g_strstr_len(sample_points_string, -1, "Kpts") != NULL){
 			sample_points_string[strlen(sample_points_string) -4] = '\0';
->>>>>>> 8caa758f
 			if (sr_atof_ascii(sample_points_string, &fvalue) != SR_OK) {
 				sr_dbg("Invalid float converted from scope response.");
 				return SR_ERR;
@@ -1203,29 +927,17 @@
 		cmd = g_strdup_printf("SANU? C1");
 		if (sr_scpi_get_float(sdi->conn, cmd, &fvalue) != SR_OK)
 			return SR_ERR;
-<<<<<<< HEAD
-		devc->memory_depth_analog = (long)fvalue;
-		if (devc->la_enabled) {
-			cmd = g_strdup_printf("SANU? D0");
-			if (sr_scpi_get_float(sdi->conn, cmd, &fvalue) != SR_OK)
-				return SR_ERR;
-			devc->memory_depth_digital = (long)fvalue;
-=======
 		devc->memory_depth_analog = (long) fvalue;
 		if(devc->la_enabled){
 			cmd = g_strdup_printf("SANU? D0");
 			if (sr_scpi_get_float(sdi->conn, cmd, &fvalue) != SR_OK)
 				return SR_ERR;
 			devc->memory_depth_digital = (long) fvalue;
->>>>>>> 8caa758f
 		}
 		g_free(cmd);
 		break;
 	};
-<<<<<<< HEAD
-=======
 	
->>>>>>> 8caa758f
 
 	/* Get the timebase. */
 	if (sr_scpi_get_float(sdi->conn, ":TDIV?", &devc->timebase) != SR_OK)
@@ -1235,9 +947,5 @@
 	devc->samplerate = devc->memory_depth_analog / (devc->timebase * devc->model->series->num_horizontal_divs);
 	sr_dbg("Current samplerate: %0f.", devc->samplerate);
 	sr_dbg("Current memory depth: %lu.", devc->memory_depth_analog);
-<<<<<<< HEAD
-
-=======
->>>>>>> 8caa758f
 	return SR_OK;
 }
